--- conflicted
+++ resolved
@@ -1,10 +1,6 @@
 {
     'name': 'Odashboard',
-<<<<<<< HEAD
-    'version': '17.0.0.0.0',
-=======
-    'version': '18.0.0.1',
->>>>>>> 4d29391f
+    'version': '17.0.0.0.1',
     'category': 'Dashboard',
     'summary': 'Odoo dashboard application',
     'description': """
