{
<<<<<<< HEAD
    'name': 'Odashboard',
    'version': '17.0.0.0.1',
=======
    'name': "O'Dashboard",
    'version': '18.0.0.1.0',
>>>>>>> 0f07bf07
    'category': 'Dashboard',
    'summary': 'Advanced business intelligence dashboards with drag-and-drop interface, real-time analytics, and role-based access control for Odoo data visualization and reporting.',
    'description': """
       Advanced Dashboard Solution for Odoo

Create powerful, interactive dashboards with a simple drag and drop system.

Key Features:
- Drag & Drop Dashboard Builder
- Real-time Data Visualization  
- Multiple Chart Types (bar, line, pie, gauge)
- Dynamic Filters and Live Data
- Multi-user Support and Sharing
- Custom Themes and Branding
- PDF Export Capabilities
- Security Groups Integration

Perfect for business intelligence, KPIs monitoring, and data analysis.
No coding required - just install and start building!

    """,
    'author': "O'Solutions Company",
<<<<<<< HEAD
=======
    'website': 'https://odashboard.app',
>>>>>>> 0f07bf07
    'depends': [
        'base',
        'web',
        'mail',
    ],
    'data': [
        # Security
        'security/odash_security.xml',
        'security/ir.model.access.csv',

        # Data
        'data/ir_config_parameter.xml',
        'data/ir_cron.xml',
        'data/ir_cron_pdf_reports.xml',
        'data/mail_template_pdf_report.xml',

        # Views
        'views/res_config_settings_views.xml',
        'views/dashboard_views.xml',
        'views/odash_security_group_views.xml',
        'views/odash_config_views.xml',
        'views/odash_category_views.xml',
        'views/dashboard_public_views.xml',
        'views/odash_dashboard_views.xml',
        'views/odash_pdf_report_views.xml',
        # Wizards
        'wizards/odash_config_import_wizard_views.xml',
        'wizards/odash_config_export_wizard_views.xml',
        # Menu
        'views/menu_items.xml',
    ],
    'assets': {
        'web.assets_backend': [
            'odashboard/static/src/css/odash_iframe_widget.css',
            'odashboard/static/src/js/odash_iframe_widget.js',
            'odashboard/static/src/xml/odash_iframe_widget.xml'
        ],
    },
    'images': [
        'static/description/banner.png',
        'static/description/icon.png',
        'static/description/youtube-link.png',
    ],
    'license': 'OPL-1',
    'application': True,
    'installable': True,
    'auto_install': False,
    'post_init_hook': 'post_init_hook',
    'uninstall_hook': 'uninstall_hook',
}<|MERGE_RESOLUTION|>--- conflicted
+++ resolved
@@ -1,11 +1,6 @@
 {
-<<<<<<< HEAD
-    'name': 'Odashboard',
+    'name': "O'Dashboard",
     'version': '17.0.0.0.1',
-=======
-    'name': "O'Dashboard",
-    'version': '18.0.0.1.0',
->>>>>>> 0f07bf07
     'category': 'Dashboard',
     'summary': 'Advanced business intelligence dashboards with drag-and-drop interface, real-time analytics, and role-based access control for Odoo data visualization and reporting.',
     'description': """
@@ -28,10 +23,7 @@
 
     """,
     'author': "O'Solutions Company",
-<<<<<<< HEAD
-=======
     'website': 'https://odashboard.app',
->>>>>>> 0f07bf07
     'depends': [
         'base',
         'web',
